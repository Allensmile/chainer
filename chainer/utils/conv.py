import numpy
import six

from chainer import cuda


def get_conv_outsize(size, k, s, p, cover_all=False, d=1):
    dk = k + (k - 1) * (d - 1)
    if cover_all:
        return (size + p * 2 - dk + s - 1) // s + 1
    else:
        return (size + p * 2 - dk) // s + 1


def get_deconv_outsize(size, k, s, p, cover_all=False):
    if cover_all:
        return s * (size - 1) + k - s + 1 - 2 * p
    else:
        return s * (size - 1) + k - 2 * p


def im2col_cpu(
        img, kh, kw, sy, sx, ph, pw, pval=0, cover_all=False, dy=1, dx=1):
    n, c, h, w = img.shape
<<<<<<< HEAD
    out_h = get_conv_outsize(h, kh, sy, ph, cover_all)
    assert out_h > 0, 'Height in the output should be positive.'
    out_w = get_conv_outsize(w, kw, sx, pw, cover_all)
    assert out_w > 0, 'Width in the output should be positive.'
=======
    dkh, dkw = kh + (kh - 1) * (dy - 1), kw + (kw - 1) * (dx - 1)
    out_h = get_conv_outsize(h, kh, sy, ph, cover_all, dy)
    out_w = get_conv_outsize(w, kw, sx, pw, cover_all, dx)
>>>>>>> 5dd7e0d1

    img = numpy.pad(img,
                    ((0, 0), (0, 0), (ph, ph + sy - 1), (pw, pw + sx - 1)),
                    mode='constant', constant_values=(pval,))
    col = numpy.ndarray((n, c, kh, kw, out_h, out_w), dtype=img.dtype)

    for j in six.moves.range(0, dkh, dy):
        j_lim = j + sy * out_h
        for i in six.moves.range(0, dkw, dx):
            i_lim = i + sx * out_w
            col[:, :, j // dy, i // dx] = img[:, :, j:j_lim:sy, i:i_lim:sx]

    return col


def im2col_gpu(img, kh, kw, sy, sx, ph, pw, cover_all=False, dy=1, dx=1):
    n, c, h, w = img.shape
<<<<<<< HEAD
    out_h = get_conv_outsize(h, kh, sy, ph, cover_all)
    assert out_h > 0, 'Height in the output should be positive.'
    out_w = get_conv_outsize(w, kw, sx, pw, cover_all)
    assert out_w > 0, 'Width in the output should be positive.'
=======
    out_h = get_conv_outsize(h, kh, sy, ph, cover_all, dy)
    out_w = get_conv_outsize(w, kw, sx, pw, cover_all, dx)
>>>>>>> 5dd7e0d1

    col = cuda.cupy.empty((n, c, kh, kw, out_h, out_w), dtype=img.dtype)
    cuda.elementwise(
        'raw T img, int32 h, int32 w, int32 out_h, int32 out_w,'
        'int32 kh, int32 kw, int32 sy, int32 sx, int32 ph, int32 pw,'
        'int32 dy, int32 dx',
        'T col',
        '''
           int c0 = i / (kh * kw * out_h * out_w);
           int ky = i / (kw * out_h * out_w) % kh;
           int kx = i / (out_h * out_w) % kw;
           int out_y = i / out_w % out_h;
           int out_x = i % out_w;
           int in_y = ky * dy + out_y * sy - ph;
           int in_x = kx * dx + out_x * sx - pw;
           if (in_y >= 0 && in_y < h && in_x >= 0 && in_x < w) {
             col = img[in_x + w * (in_y + h * c0)];
           } else {
             col = 0;
           }
        ''',
        'im2col')(img.reduced_view(),
                  h, w, out_h, out_w, kh, kw, sy, sx, ph, pw, dy, dx, col)
    return col


def col2im_cpu(col, sy, sx, ph, pw, h, w, dy=1, dx=1):
    n, c, kh, kw, out_h, out_w = col.shape
    dkh, dkw = kh + (kh - 1) * (dy - 1), kw + (kw - 1) * (dx - 1)

    img = numpy.zeros((n, c, h + 2 * ph + sy - 1, w + 2 * pw + sx - 1),
                      dtype=col.dtype)
    for j in six.moves.range(0, dkh, dy):
        j_lim = j + sy * out_h
        for i in six.moves.range(0, dkw, dx):
            i_lim = i + sx * out_w
            img[:, :, j:j_lim:sy, i:i_lim:sx] += col[
                :, :, j // dy, i // dx, :, :]

    return img[:, :, ph:h + ph, pw:w + pw]


def col2im_gpu(col, sy, sx, ph, pw, h, w, dy=1, dx=1):
    n, c, kh, kw, out_h, out_w = col.shape

    if dy == 1 and dx == 1:
        img = cuda.cupy.empty((n, c, h, w), dtype=col.dtype)
        cuda.elementwise(
            'raw T col, int32 h, int32 w, int32 out_h, int32 out_w,'
            'int32 kh, int32 kw, int32 sy, int32 sx, int32 ph, int32 pw',
            'T img',
            '''
               int c0 = i / (h * w);
               int y  = i / w % h + ph;
               int x  = i % w + pw;
               int out_y_0 = max(0,     (y - kh + sy) / sy);
               int out_y_1 = min(out_h, (y      + sy) / sy);
               int out_x_0 = max(0,     (x - kw + sx) / sx);
               int out_x_1 = min(out_w, (x      + sx) / sx);
               T val = 0;
               for (int out_y = out_y_0; out_y < out_y_1; ++out_y) {
                 int ky = y - out_y * sy;
                 for (int out_x = out_x_0; out_x < out_x_1; ++out_x) {
                   int kx = x - out_x * sx;
                   int k = out_y + out_h * (kx + kw * (ky + kh * c0));
                   val = val + col[out_x + out_w * k];
                 }
               }
               img = val;
            ''',
            'col2im')(col.reduced_view(),
                      h, w, out_h, out_w, kh, kw, sy, sx, ph, pw, img)
        return img

    else:
        # TODO(yasunorikudo): Use cuda.elementwise
        dkh, dkw = kh + (kh - 1) * (dy - 1), kw + (kw - 1) * (dx - 1)
        img = cuda.cupy.zeros(
            (n, c, h + 2 * ph + sy - 1, w + 2 * pw + sx - 1), dtype=col.dtype)
        for j in six.moves.range(0, dkh, dy):
            j_lim = j + sy * out_h
            for i in six.moves.range(0, dkw, dx):
                i_lim = i + sx * out_w
                img[:, :, j:j_lim:sy, i:i_lim:sx] += col[
                    :, :, j // dy, i // dx]

        return img[:, :, ph:h + ph, pw:w + pw]<|MERGE_RESOLUTION|>--- conflicted
+++ resolved
@@ -22,16 +22,11 @@
 def im2col_cpu(
         img, kh, kw, sy, sx, ph, pw, pval=0, cover_all=False, dy=1, dx=1):
     n, c, h, w = img.shape
-<<<<<<< HEAD
-    out_h = get_conv_outsize(h, kh, sy, ph, cover_all)
-    assert out_h > 0, 'Height in the output should be positive.'
-    out_w = get_conv_outsize(w, kw, sx, pw, cover_all)
-    assert out_w > 0, 'Width in the output should be positive.'
-=======
     dkh, dkw = kh + (kh - 1) * (dy - 1), kw + (kw - 1) * (dx - 1)
     out_h = get_conv_outsize(h, kh, sy, ph, cover_all, dy)
+    assert out_h > 0, 'Height in the output should be positive.'
     out_w = get_conv_outsize(w, kw, sx, pw, cover_all, dx)
->>>>>>> 5dd7e0d1
+    assert out_w > 0, 'Width in the output should be positive.'
 
     img = numpy.pad(img,
                     ((0, 0), (0, 0), (ph, ph + sy - 1), (pw, pw + sx - 1)),
@@ -49,15 +44,10 @@
 
 def im2col_gpu(img, kh, kw, sy, sx, ph, pw, cover_all=False, dy=1, dx=1):
     n, c, h, w = img.shape
-<<<<<<< HEAD
-    out_h = get_conv_outsize(h, kh, sy, ph, cover_all)
+    out_h = get_conv_outsize(h, kh, sy, ph, cover_all, dy)
     assert out_h > 0, 'Height in the output should be positive.'
-    out_w = get_conv_outsize(w, kw, sx, pw, cover_all)
+    out_w = get_conv_outsize(w, kw, sx, pw, cover_all, dx)
     assert out_w > 0, 'Width in the output should be positive.'
-=======
-    out_h = get_conv_outsize(h, kh, sy, ph, cover_all, dy)
-    out_w = get_conv_outsize(w, kw, sx, pw, cover_all, dx)
->>>>>>> 5dd7e0d1
 
     col = cuda.cupy.empty((n, c, kh, kw, out_h, out_w), dtype=img.dtype)
     cuda.elementwise(
