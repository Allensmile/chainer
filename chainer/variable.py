import collections
import heapq
import traceback
import warnings

import numpy
import six

import chainer
from chainer import cuda
from chainer import flag
from chainer import utils


def _check_grad_type(func, x, gx):
    def make_message(message):
        if func:
            detail = 'Function `{0}` ({1}) has a bug.\n'.format(
                type(func).__name__, func.label)

            stack = func.stack
            if stack:
                detail += 'Stacktrace of the function is below:\n'
                for line in traceback.format_list(func._stack):
                    detail += line

            detail += '''
Please report this error to the issue tracker with the stack trace,
the information of your environment, and your script:
https://github.com/pfnet/chainer/issues/new.
'''.format(type(func).__name__, func.label)

        else:
            detail = ''

        detail += message
        return detail

    if not isinstance(gx, type(x.data)):
        msg = ('Type of data and grad mismatch\n%s != %s' %
               (type(x.data), type(gx)))
        raise TypeError(make_message(msg))
    if gx.dtype != x.data.dtype:
        msg = ('Dtype of data and grad mismatch\n%s != %s' %
               (x.data.dtype, gx.dtype))
        raise TypeError(make_message(msg))
    if gx.shape != x.data.shape:
        msg = ('Shape of data and grad mismatch\n%s != %s' %
               (x.data.shape, gx.shape))
        raise ValueError(make_message(msg))


class Variable(object):

    """Array with a structure to keep track of computation.

    Every variable holds a data array of type either :class:`numpy.ndarray` or
    :class:`cupy.ndarray`.

    A Variable object may be constructed in two ways: by the user or by some
    function. When a variable is created by some function as one of its
    outputs, the variable holds a reference to that function. This reference is
    used in error backpropagation (a.k.a. backprop). It is also used in
    *backward unchaining*. A variable that does not hold a reference to its
    creator is called a *root* variable. A variable is root if it is created by
    the user, or if the reference is deleted by :meth:`unchain_backward`.

    Users can disable this chaining behavior by setting the volatile flag for
    the initial variables. When a function gets volatile variables as its
    inputs, the output variables do not hold references to the function. This
    acts like unchaining on every function application.

    Args:
        data (array): Initial data array.
        volatile (~chainer.Flag): Volatility flag. String ('on', 'off', or
            'auto') or boolean values can be used, too.
        name (str): Name of the variable.
        grad (array): Initial gradient array.

    Attributes:
        data: Data array of type either :class:`numpy.ndarray` or
            :class:`cupy.ndarray`.
        grad: Gradient array.
        creator: The function who creates this variable. It is ``None`` if the
            variable is not created by any function.
        volatile: Ternary :class:`~chainer.Flag` object. If ``'ON'``, the
            variable does not keep track of any function applications. See
            :class:`~chainer.Flag` for the detail of ternary flags.

    """

    def __init__(self, data, volatile=flag.OFF, name=None, grad=None):
        if not isinstance(data, (numpy.ndarray, cuda.ndarray)):
            msg = '''numpy.ndarray or cuda.ndarray are expected.
Actual: {0}'''.format(type(data))
            raise TypeError(msg)

        self.data = data
        self.rank = 0
        self._volatile = flag.Flag(volatile)

        self._grad = grad
        self.creator = None

        self.name = name

    def __reduce__(self):
        return Variable, (self.data, self.volatile, self.name, self._grad)

    def __repr__(self):
        if self.name:
            return '<variable %s>' % self.name
        else:
            return '<variable at 0x%x>' % id(self)

    def __str__(self):
        return self.name or ('<var@%x>' % id(self))

    def debug_print(self):
        """Display a summary of the stored data and location of the Variable"""

        msg = """{summary}
- device: {device}
- volatile: {volatile}
- backend: {background}
- shape: {shape}
- dtype: {dtype}
- statistics: {stats}
- grad: {grad}"""

        stats_msg = 'mean={0:.8f}, std={1:.8f}'

        try:
            device = self.data.device
        except AttributeError:
            device = 'CPU'

        with cuda.get_device_from_array(self.data) as dev:
            xp = numpy if int(dev) == -1 else cuda.cupy

            if self.grad is None:
                grad = None
            elif xp.all(self.grad == 0):
                grad = 0
            else:
                grad = stats_msg.format(float(xp.mean(self.grad)),
                                        float(xp.std(self.grad)))

            stats = stats_msg.format(float(xp.mean(self.data)),
                                     float(xp.std(self.data)))

        return msg.format(summary=repr(self), volatile=self.volatile,
                          grad=grad, shape=self.data.shape,
                          background=type(self.data),
                          dtype=self.data.dtype, device=device,
                          stats=stats)

    def __pos__(self):
        return self

    def __len__(self):
        """Returns the first dimension of the data array.

        Returns:
            int: Number of the first dimension of the data array.

        """
        return len(self.data)

    @property
    def volatile(self):
        return self._volatile

    @volatile.setter
    def volatile(self, v):
        self._volatile = flag.Flag(v)

    @property
    def label(self):
        """Short text that represents the variable."""
        if self.data.shape == ():
            return str(self.data.dtype)
        return '(%s), %s' % (', '.join(map(str, self.data.shape)),
                             str(self.data.dtype))

    @property
    def grad(self):
        return self._grad

    @grad.setter
    def grad(self, g):
        if g is not None:
            _check_grad_type(None, self, g)
        self._grad = g

    @property
    def shape(self):
        return self.data.shape

    @property
    def ndim(self):
        return self.data.ndim

    @property
    def size(self):
        return self.data.size

    @property
    def dtype(self):
        return self.data.dtype

    def to_cpu(self):
        """Copies the data and gradient arrays to CPU."""
        self.data = cuda.to_cpu(self.data)
        if self._grad is not None:
            self._grad = cuda.to_cpu(self._grad)

    def to_gpu(self, device=None):
        """Copies the data and gradient arrays to specified GPU.

        Args:
            device: Target device specifier. If omitted, the current device is
                used.

        """
        with cuda.get_device(device):
            self.data = cuda.to_gpu(self.data)
            if self._grad is not None:
                self._grad = cuda.to_gpu(self._grad)

    def cleargrad(self):
        """Clears the gradient array."""
        self._grad = None

    def zerograd(self):
        """Initializes the gradient array by zeros.

        .. deprecated:: v1.15
           Use :meth:`cleargrad` instead.

        """
        warnings.warn(
            'Variable.zerograd is deprecated. Use Variable.cleargard instead.',
            DeprecationWarning)
        with cuda.get_device_from_array(self.data) as dev:
            if self._grad is None:
                xp = numpy if int(dev) == -1 else cuda.cupy
                self._grad = xp.zeros_like(self.data)
            else:
                self._grad.fill(0)

    def copydata(self, var):
        """Copies the data array from given source variable.

        This method just copies the data attribute from given variable to this
        variable, except that the copy is even done across the host and
        different devices.

        Args:
            var (Variable): Source variable.

        """
        src = var.data
        dst = self.data
        src_xp = cuda.get_array_module(src)
        dst_xp = cuda.get_array_module(dst)
        if dst_xp is src_xp:
            dst_xp.copyto(dst, src)
        elif dst_xp is numpy:
            dst_xp.copyto(dst, src.get())
        else:
            dst.set(src)

    def addgrad(self, var):
        """Accumulates the gradient array from given source variable.

        This method just runs ``self.grad += var.grad``, except that the
        accumulation is even done across the host and different devices.

        Args:
            var (Variable): Source variable.

        """
        src = var._grad
        dst = self._grad
        if src is None:
            return

        src_dev = cuda.get_device_from_array(src)
        dst_dev = cuda.get_device_from_array(self.data)

        if src_dev.id == dst_dev.id:
            with dst_dev:
                if dst is None:
                    xp = cuda.get_array_module(src)
                    self._grad = xp.copy(src)
                else:
                    self._grad += src
            return

        if dst_dev.id < 0:
            src_grad = cuda.to_cpu(src)
        else:
            src_grad = cuda.to_gpu(src, device=dst_dev)

        if dst is None:
            self._grad = src_grad
        else:
            with dst_dev:
                self._grad += src_grad

    def set_creator(self, gen_func):
        """Notifies the variable that the given function is its creator.

        Args:
            gen_func (Function): Function object that creates this variable as
                one of its outputs.

        """
        self.creator = gen_func
        self.rank = gen_func.rank + 1

    def backward(self, retain_grad=False):
        """Runs error backpropagation (a.k.a. backprop) from this variable.

        On backprop, :meth:`Function.backward` is called on each
        :class:`Function` object appearing in the backward graph starting from
        this variable. The backward graph is represented by backward references
        from variables to their creators, and from functions to their inputs.
        The backprop stops at all root variables. Some functions set ``None``
        as gradients of some inputs, where further backprop does not take place
        at such input variables.

        This method uses :data:`grad` as the initial error array. User can
        manually set a gradient array before calling this method. If
        :data:`data` contains only one element (i.e., it is scalar) and
        :data:`grad` is ``None``, then this method automatically complements
        1.0 as the initial error. This is useful on starting backprop from
        some scalar loss value.

        Args:
            retain_grad (bool): If ``True``, the gradient arrays of all
                intermediate variables are kept. Otherwise, :data:`grad` of the
                intermediate variables are set to ``None`` on appropriate
                timing, which may reduce the maximum memory consumption.

                In most cases of training some models, the purpose of backprop
                is to compute gradients of parameters, not of variables, so it
                is recommended to set this flag ``False``.

        """
        if self.creator is None:
            return
        initial_device = None
        if cuda.available:
            try:
                initial_device = cuda.Device()
            except cuda.cupy.cuda.runtime.CUDARuntimeError as e:
                if e.status != 38:  # cudaErrorNoDevice
                    raise

        is_debug = chainer.is_debug()

        cand_funcs = []
        seen_set = set()
        seen_vars = set()
        need_copy = set()

        # Initialize error by 1, if this is a loss variable
        if self.data.size == 1 and self.grad is None:
            with cuda.get_device_from_array(self.data) as device:
                if device is cuda.DummyDevice:
                    self.grad = numpy.ones_like(self.data)
                else:
                    self.grad = cuda.cupy.ones_like(self.data)

        def add_cand(cand):
            if cand not in seen_set:
                # Negate since heapq is min-heap
                heapq.heappush(cand_funcs, (-cand.rank, len(seen_set), cand))
                seen_set.add(cand)

        add_cand(self.creator)

        while cand_funcs:
            _, _, func = heapq.heappop(cand_funcs)
            outputs = [y() for y in func.outputs]  # access via weak ref

            in_data = tuple([x.data for x in func.inputs])
            out_grad = tuple([None if y is None else y.grad for y in outputs])
            hooks = chainer.get_function_hooks()
            if func._n_local_function_hooks != 0:
                hooks = collections.OrderedDict(hooks)
                hooks.update(func.local_function_hooks)

            cuda.get_device(*(in_data + out_grad)).use()
            for hook in six.itervalues(hooks):
                hook.backward_preprocess(func, in_data, out_grad)
<<<<<<< HEAD
            with cuda.get_device_from_array(*(in_data + out_grad)):
                gxs = func.backward(in_data, out_grad)
=======
            gxs = func.backward(in_data, out_grad)
>>>>>>> 3aec4552
            assert len(gxs) == len(in_data)
            for hook in six.itervalues(hooks):
                hook.backward_postprocess(func, in_data, out_grad)

            if is_debug:
                for gx in gxs:
                    if gx is None:
                        continue
                    cuda.get_device(gx).use()
                    if cuda.get_array_module(gx).isnan(gx).any():
                        msg = 'NaN is detected on backward computation'
                        raise RuntimeError(msg)

            if not retain_grad:
                for y in outputs:
                    if y is not None and y is not self:
                        y.grad = None
            for x, gx in zip(func.inputs, gxs):
                if gx is None:
                    continue

                _check_grad_type(func, x, gx)

                # Accumulate the gradient to x. It is a bit tricky to handle
                # branches and parameter gradient accumulation correctly.
<<<<<<< HEAD
                with cuda.get_device_from_array(gx):
                    id_x = id(x)
                    if x.creator is None:  # leaf
                        if x._grad is None:
                            x.grad = gx
                            need_copy.add(id_x)
                        elif id_x in need_copy:
=======
                id_x = id(x)
                if x.creator is None:  # leaf
                    if x._grad is None:
                        x.grad = gx
                        need_copy.add(id_x)
                    else:
                        cuda.get_device(gx).use()
                        if id_x in need_copy:
>>>>>>> 3aec4552
                            x.grad = utils.force_array(x.grad + gx)  # copy
                            need_copy.remove(id_x)
                        else:
                            x._grad += gx
                else:  # not a leaf
                    add_cand(x.creator)
                    if id_x not in seen_vars:  # 1st visit
                        x.grad = gx
                        seen_vars.add(id_x)
                        need_copy.add(id_x)
                    else:
                        cuda.get_device(gx).use()
                        if id_x in need_copy:  # 2nd visit
                            x._grad = utils.force_array(gx + x._grad)  # copied
                            need_copy.remove(id_x)
                        else:  # 3rd or later visit
                            x._grad += gx
            del gxs  # to reduce memory usage
            if initial_device is not None:
                initial_device.use()

    def unchain_backward(self):
        """Deletes references between variables and functions backward.

        After this method completes, intermediate variables and functions that
        are not referenced from anywhere are deallocated by reference
        count GC. Also this variable itself deletes the reference to its
        creator function, i.e. this variable becomes root in the computation
        graph. It indicates that backprop after unchaining stops at this
        variable. This behavior is useful to implement truncated BPTT.

        """
        cand_funcs = []
        seen_set = set()

        def add_cand(cand):
            if cand is not None and cand not in seen_set:
                cand_funcs.append(cand)
                seen_set.add(cand)

        add_cand(self.creator)

        while cand_funcs:
            func = cand_funcs.pop()
            for var in func.inputs:
                add_cand(var.creator)
            func.unchain()

    def __lt__(self, other):
        raise NotImplementedError()

    def __le__(self, other):
        raise NotImplementedError()

    def __eq__(self, other):
        raise NotImplementedError()

    def __ne__(self, other):
        raise NotImplementedError()

    def __gt__(self, other):
        raise NotImplementedError()

    def __ge__(self, other):
        raise NotImplementedError()

    def __nonzero__(self):
        raise NotImplementedError()

    def __bool__(self):
        raise NotImplementedError()

    def __hash__(self):
        return super(Variable, self).__hash__()

    __array_priority__ = 200<|MERGE_RESOLUTION|>--- conflicted
+++ resolved
@@ -396,12 +396,7 @@
             cuda.get_device(*(in_data + out_grad)).use()
             for hook in six.itervalues(hooks):
                 hook.backward_preprocess(func, in_data, out_grad)
-<<<<<<< HEAD
-            with cuda.get_device_from_array(*(in_data + out_grad)):
-                gxs = func.backward(in_data, out_grad)
-=======
             gxs = func.backward(in_data, out_grad)
->>>>>>> 3aec4552
             assert len(gxs) == len(in_data)
             for hook in six.itervalues(hooks):
                 hook.backward_postprocess(func, in_data, out_grad)
@@ -427,15 +422,6 @@
 
                 # Accumulate the gradient to x. It is a bit tricky to handle
                 # branches and parameter gradient accumulation correctly.
-<<<<<<< HEAD
-                with cuda.get_device_from_array(gx):
-                    id_x = id(x)
-                    if x.creator is None:  # leaf
-                        if x._grad is None:
-                            x.grad = gx
-                            need_copy.add(id_x)
-                        elif id_x in need_copy:
-=======
                 id_x = id(x)
                 if x.creator is None:  # leaf
                     if x._grad is None:
@@ -444,7 +430,6 @@
                     else:
                         cuda.get_device(gx).use()
                         if id_x in need_copy:
->>>>>>> 3aec4552
                             x.grad = utils.force_array(x.grad + gx)  # copy
                             need_copy.remove(id_x)
                         else:
