--- conflicted
+++ resolved
@@ -10,16 +10,12 @@
 from chainer import flag
 from chainer import function
 from chainer import function_set
-<<<<<<< HEAD
 from chainer import functions
-from chainer.functions import basic_math
-from chainer import iterators
-=======
 from chainer.functions import array
 from chainer.functions import basic_math
 from chainer import initializer
 from chainer import initializers
->>>>>>> 4c56fe05
+from chainer import iterators
 from chainer import link
 from chainer import links
 from chainer import optimizer
