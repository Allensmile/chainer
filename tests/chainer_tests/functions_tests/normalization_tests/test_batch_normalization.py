--- conflicted
+++ resolved
@@ -5,6 +5,7 @@
 
 import chainer
 from chainer import cuda
+from chainer import functions
 from chainer.functions.normalization import batch_normalization
 from chainer import gradient_check
 from chainer import testing
@@ -21,6 +22,7 @@
 
 @testing.parameterize(*testing.product({
     'ndim': [0, 1, 2, 3],
+    'dtype': [numpy.float16, numpy.float32, numpy.float64],
 }))
 class TestBatchNormalization(unittest.TestCase):
 
@@ -30,33 +32,36 @@
         self.eps = 2e-5
         self.decay = 0.9
 
-        self.gamma = numpy.random.uniform(.5, 1, (3,)).astype(numpy.float32)
-        self.beta = numpy.random.uniform(-1, 1, (3,)).astype(numpy.float32)
+        self.gamma = numpy.random.uniform(.5, 1, (3,)).astype(self.dtype)
+        self.beta = numpy.random.uniform(-1, 1, (3,)).astype(self.dtype)
 
         shape = (7, 3) + (2,) * self.ndim
-        self.x = numpy.random.uniform(-1, 1, shape).astype(numpy.float32)
-        self.gy = numpy.random.uniform(-1, 1, shape).astype(numpy.float32)
+        self.x = numpy.random.uniform(-1, 1, shape).astype(self.dtype)
+        self.gy = numpy.random.uniform(-1, 1, shape).astype(self.dtype)
 
         self.args = [self.x, self.gamma, self.beta]
         self.mean = self.x.mean(axis=self.aggr_axes)
         self.var = self.x.var(axis=self.aggr_axes) + self.eps
         self.train = True
+        self.check_forward_optionss = {'atol': 1e-4, 'rtol': 1e-3}
+        self.check_backward_optionss = {
+            'eps': 1e-2, 'atol': 1e-4, 'rtol': 1e-3}
+        if self.dtype == numpy.float16:
+            self.check_forward_optionss = {'atol': 1e-3, 'rtol': 1e-2}
+            self.check_backward_optionss = {
+                'eps': 2 ** -3, 'atol': 5e-2, 'rtol': 1e-1}
 
     def check_forward(self, args):
-        y = batch_normalization.batch_normalization(
+        y = functions.batch_normalization(
             *[chainer.Variable(i) for i in args], running_mean=self.mean,
             running_var=self.var, decay=self.decay, eps=self.eps)
-        self.assertEqual(y.data.dtype, numpy.float32)
+        self.assertEqual(y.data.dtype, self.dtype)
 
         y_expect = _batch_normalization(
             self.expander, self.gamma, self.beta, self.x, self.mean, self.var)
 
-<<<<<<< HEAD
-        gradient_check.assert_allclose(y_expect, y.data, rtol=1e-3, atol=1e-4)
-=======
         testing.assert_allclose(
             y_expect, y.data, **self.check_forward_optionss)
->>>>>>> f3294169
 
     @condition.retry(3)
     def test_forward_cpu(self):
@@ -71,8 +76,8 @@
         gradient_check.check_backward(
             batch_normalization.BatchNormalizationFunction(
                 mean=self.mean, var=self.var, train=self.train,
-                decay=self.decay, eps=self.eps), args, y_grad, eps=1e-2,
-            rtol=1e-3, atol=1e-4)
+                decay=self.decay, eps=self.eps), args, y_grad,
+                **self.check_backward_optionss)
 
     @condition.retry(3)
     def test_backward_cpu(self):
@@ -87,42 +92,46 @@
 
 @testing.parameterize(*testing.product({
     'ndim': [0, 1, 2, 3],
+    'dtype': [numpy.float16, numpy.float32, numpy.float64],
 }))
 class TestFixedBatchNormalization(unittest.TestCase):
 
     def setUp(self):
-        self.gamma = numpy.random.uniform(.5, 1, (3,)).astype(numpy.float32)
-        self.beta = numpy.random.uniform(-1, 1, (3,)).astype(numpy.float32)
+        self.gamma = numpy.random.uniform(.5, 1, (3,)).astype(self.dtype)
+        self.beta = numpy.random.uniform(-1, 1, (3,)).astype(self.dtype)
         self.expander = (None, Ellipsis) + (None,) * self.ndim
 
         shape = (7, 3) + (2,) * self.ndim
-        self.x = numpy.random.uniform(-1, 1, shape).astype(numpy.float32)
-        self.gy = numpy.random.uniform(-1, 1, shape).astype(numpy.float32)
+        self.x = numpy.random.uniform(-1, 1, shape).astype(self.dtype)
+        self.gy = numpy.random.uniform(-1, 1, shape).astype(self.dtype)
         self.eps = 2e-5
         self.decay = 0.0
         self.aggr_axes = (0,) + tuple(six.moves.range(2, self.ndim + 2))
 
-        self.mean = numpy.random.uniform(-1, 1, (3,)).astype(numpy.float32)
+        self.mean = numpy.random.uniform(-1, 1, (3,)).astype(self.dtype)
         self.var = numpy.random.uniform(
-            0.5, 1, (3,)).astype(numpy.float32)
+            0.5, 1, (3,)).astype(numpy.dtype)
         self.args = [self.x, self.gamma, self.beta]
         self.train = False
+        self.check_forward_optionss = {'atol': 1e-4, 'rtol': 1e-3}
+        self.check_backward_optionss = {
+            'eps': 1e-2, 'atol': 1e-4, 'rtol': 1e-3}
+        if self.dtype == numpy.float16:
+            self.check_forward_optionss = {'atol': 1e-3, 'rtol': 1e-2}
+            self.check_backward_optionss = {
+                'eps': 2 ** -5, 'atol': 1e-2, 'rtol': 1e-1}
 
     def check_forward(self, args):
-        y = batch_normalization.fixed_batch_normalization(
+        y = functions.fixed_batch_normalization(
             *[chainer.Variable(i) for i in args], fixed_mean=self.mean,
             fixed_var=self.var, eps=self.eps)
-        self.assertEqual(y.data.dtype, numpy.float32)
+        self.assertEqual(y.data.dtype, self.dtype)
 
         y_expect = _batch_normalization(
             self.expander, self.gamma, self.beta, self.x, self.mean, self.var)
-<<<<<<< HEAD
-        gradient_check.assert_allclose(y_expect, y.data, rtol=1e-3, atol=1e-4)
-=======
 
         testing.assert_allclose(
             y_expect, y.data, **self.check_forward_optionss)
->>>>>>> f3294169
 
     @condition.retry(3)
     def test_forward_cpu(self):
@@ -139,7 +148,7 @@
             batch_normalization.BatchNormalizationFunction(
                 mean=self.mean, var=self.var, train=self.train,
                 decay=self.decay, eps=self.eps),
-            args, y_grad, eps=1e-2, rtol=1e-3, atol=1e-4)
+            args, y_grad,  **self.check_backward_optionss)
 
     @condition.retry(3)
     def test_backward_cpu(self):
