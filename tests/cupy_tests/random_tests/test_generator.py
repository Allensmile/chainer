--- conflicted
+++ resolved
@@ -6,12 +6,9 @@
 import numpy
 import six
 
-<<<<<<< HEAD
 from chainer.testing import condition
 from chainer.testing import hypothesis_testing
-=======
 import cupy
->>>>>>> 868b05ff
 from cupy import cuda
 from cupy.cuda import curand
 from cupy.random import generator
